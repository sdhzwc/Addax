package com.alibaba.datax.plugin.writer.clickhousewriter;

import com.alibaba.datax.common.element.Column;
import com.alibaba.datax.common.element.StringColumn;
import com.alibaba.datax.common.exception.CommonErrorCode;
import com.alibaba.datax.common.exception.DataXException;
import com.alibaba.datax.common.plugin.RecordReceiver;
import com.alibaba.datax.common.spi.Writer;
import com.alibaba.datax.common.util.Configuration;
import com.alibaba.datax.plugin.rdbms.util.DBUtilErrorCode;
import com.alibaba.datax.plugin.rdbms.util.DataBaseType;
import com.alibaba.datax.plugin.rdbms.writer.CommonRdbmsWriter;
import com.alibaba.fastjson.JSON;
import com.alibaba.fastjson.JSONArray;

import java.sql.Array;
import java.sql.Connection;
import java.sql.PreparedStatement;
import java.sql.SQLException;
import java.sql.Timestamp;
import java.sql.Types;
import java.util.List;
import java.util.regex.Pattern;

<<<<<<< HEAD

=======
>>>>>>> 240eedbd
public class ClickhouseWriter extends Writer {
	private static final DataBaseType DATABASE_TYPE = DataBaseType.ClickHouse;

	public static class Job extends Writer.Job {
		private Configuration originalConfig = null;
		private CommonRdbmsWriter.Job commonRdbmsWriterMaster;

		@Override
		public void init() {
			this.originalConfig = super.getPluginJobConf();
			this.commonRdbmsWriterMaster = new CommonRdbmsWriter.Job(DATABASE_TYPE);
			this.commonRdbmsWriterMaster.init(this.originalConfig);
		}

		@Override
		public void prepare() {
			this.commonRdbmsWriterMaster.prepare(this.originalConfig);
		}

		@Override
		public List<Configuration> split(int mandatoryNumber) {
			return this.commonRdbmsWriterMaster.split(this.originalConfig, mandatoryNumber);
		}

		@Override
		public void post() {
			this.commonRdbmsWriterMaster.post(this.originalConfig);
		}

		@Override
		public void destroy() {
			this.commonRdbmsWriterMaster.destroy(this.originalConfig);
		}
	}

	public static class Task extends Writer.Task {
		private Configuration writerSliceConfig;

		private CommonRdbmsWriter.Task commonRdbmsWriterSlave;

		@Override
		public void init() {
			this.writerSliceConfig = super.getPluginJobConf();

			this.commonRdbmsWriterSlave = new CommonRdbmsWriter.Task(DATABASE_TYPE) {
				@Override
				protected PreparedStatement fillPreparedStatementColumnType(PreparedStatement preparedStatement, int columnIndex, int columnSqltype, Column column) throws SQLException {
					try {
						if (column.getRawData() == null) {
							preparedStatement.setNull(columnIndex + 1, columnSqltype);
							return preparedStatement;
						}

						java.util.Date utilDate;
						switch (columnSqltype) {
							case Types.CHAR:
							case Types.NCHAR:
							case Types.CLOB:
							case Types.NCLOB:
							case Types.VARCHAR:
							case Types.LONGVARCHAR:
							case Types.NVARCHAR:
							case Types.LONGNVARCHAR:
								preparedStatement.setString(columnIndex + 1, column
										.asString());
								break;

							case Types.TINYINT:
							case Types.SMALLINT:
							case Types.INTEGER:
							case Types.BIGINT:
							case Types.DECIMAL:
							case Types.FLOAT:
							case Types.REAL:
							case Types.DOUBLE:
								String strValue = column.asString();
								if (emptyAsNull && "".equals(strValue)) {
									preparedStatement.setNull(columnIndex + 1, columnSqltype);
								} else {
									switch (columnSqltype) {
										case Types.TINYINT:
										case Types.SMALLINT:
										case Types.INTEGER:
											preparedStatement.setInt(columnIndex + 1, column.asBigInteger().intValue());
											break;
										case Types.BIGINT:
											preparedStatement.setLong(columnIndex + 1, column.asLong());
											break;
										case Types.DECIMAL:
											preparedStatement.setBigDecimal(columnIndex + 1, column.asBigDecimal());
											break;
										case Types.REAL:
										case Types.FLOAT:
											preparedStatement.setFloat(columnIndex + 1, column.asDouble().floatValue());
											break;
										case Types.DOUBLE:
											preparedStatement.setDouble(columnIndex + 1, column.asDouble());
											break;
									}
								}
								break;

							case Types.DATE:
								if (this.resultSetMetaData.getRight().get(columnIndex)
										.equalsIgnoreCase("year")) {
									if (column.asBigInteger() == null) {
										preparedStatement.setString(columnIndex + 1, null);
									} else {
										preparedStatement.setInt(columnIndex + 1, column.asBigInteger().intValue());
									}
								} else {
									java.sql.Date sqlDate = null;
									try {
										utilDate = column.asDate();
									} catch (DataXException e) {
										throw new SQLException(String.format(
												"Date 类型转换错误：[%s]", column));
									}

									if (null != utilDate) {
										sqlDate = new java.sql.Date(utilDate.getTime());
									}
									preparedStatement.setDate(columnIndex + 1, sqlDate);
								}
								break;

							case Types.TIME:
								java.sql.Time sqlTime = null;
								try {
									utilDate = column.asDate();
								} catch (DataXException e) {
									throw new SQLException(String.format(
											"Date 类型转换错误：[%s]", column));
								}

								if (null != utilDate) {
									sqlTime = new java.sql.Time(utilDate.getTime());
								}
								preparedStatement.setTime(columnIndex + 1, sqlTime);
								break;

							case Types.TIMESTAMP:
								Timestamp sqlTimestamp = null;
								if (column instanceof StringColumn && column.asString() != null) {
									String timeStampStr = column.asString();
									// JAVA TIMESTAMP 类型入参必须是 "2017-07-12 14:39:00.123566" 格式
									String pattern = "^\\d+-\\d+-\\d+ \\d+:\\d+:\\d+.\\d+";
									boolean isMatch = Pattern.matches(pattern, timeStampStr);
									if (isMatch) {
										sqlTimestamp = Timestamp.valueOf(timeStampStr);
										preparedStatement.setTimestamp(columnIndex + 1, sqlTimestamp);
										break;
									}
								}
								try {
									utilDate = column.asDate();
								} catch (DataXException e) {
									throw new SQLException(String.format(
											"Date 类型转换错误：[%s]", column));
								}

								if (null != utilDate) {
									sqlTimestamp = new Timestamp(
											utilDate.getTime());
								}
								preparedStatement.setTimestamp(columnIndex + 1, sqlTimestamp);
								break;

							case Types.BINARY:
							case Types.VARBINARY:
							case Types.BLOB:
							case Types.LONGVARBINARY:
								preparedStatement.setBytes(columnIndex + 1, column
										.asBytes());
								break;

							case Types.BOOLEAN:
								preparedStatement.setInt(columnIndex + 1, column.asBigInteger().intValue());
								break;

							// warn: bit(1) -> Types.BIT 可使用setBoolean
							// warn: bit(>1) -> Types.VARBINARY 可使用setBytes
							case Types.BIT:
								if (this.dataBaseType == DataBaseType.MySql) {
									Boolean asBoolean = column.asBoolean();
									if (asBoolean != null) {
										preparedStatement.setBoolean(columnIndex + 1, asBoolean);
									} else {
										preparedStatement.setNull(columnIndex + 1, Types.BIT);
									}
								} else {
									preparedStatement.setString(columnIndex + 1, column.asString());
								}
								break;

							default:
								boolean isHandled = fillPreparedStatementColumnType4CustomType(preparedStatement,
										columnIndex, columnSqltype, column);
								if (isHandled) {
									break;
								}
								throw DataXException
										.asDataXException(
												DBUtilErrorCode.UNSUPPORTED_TYPE,
												String.format(
														"您的配置文件中的列配置信息有误. 因为DataX 不支持数据库写入这种字段类型. 字段名:[%s], 字段类型:[%d], 字段Java类型:[%s]. 请修改表中该字段的类型或者不同步该字段.",
														this.resultSetMetaData.getLeft()
																.get(columnIndex),
														this.resultSetMetaData.getMiddle()
																.get(columnIndex),
														this.resultSetMetaData.getRight()
																.get(columnIndex)));
						}
						return preparedStatement;
					} catch (DataXException e) {
						// fix类型转换或者溢出失败时，将具体哪一列打印出来
						if (e.getErrorCode() == CommonErrorCode.CONVERT_NOT_SUPPORT ||
								e.getErrorCode() == CommonErrorCode.CONVERT_OVER_FLOW) {
							throw DataXException
									.asDataXException(
											e.getErrorCode(),
											String.format(
													"类型转化错误. 字段名:[%s], 字段类型:[%d], 字段Java类型:[%s]. 请修改表中该字段的类型或者不同步该字段.",
													this.resultSetMetaData.getLeft()
															.get(columnIndex),
													this.resultSetMetaData.getMiddle()
															.get(columnIndex),
													this.resultSetMetaData.getRight()
															.get(columnIndex)));
						} else {
							throw e;
						}
					}
				}

				private Object toJavaArray(Object val) {
					if (null == val) {
						return null;
					} else if (val instanceof JSONArray) {
						Object[] valArray = ((JSONArray) val).toArray();
						for (int i = 0; i < valArray.length; i++) {
							valArray[i] = this.toJavaArray(valArray[i]);
						}
						return valArray;
					} else {
						return val;
					}
				}

				boolean fillPreparedStatementColumnType4CustomType(PreparedStatement ps,
<<<<<<< HEAD
				                                                   int columnIndex, int columnSqltype,
				                                                   Column column) throws SQLException {
=======
																   int columnIndex, int columnSqltype,
																   Column column) throws SQLException {
>>>>>>> 240eedbd
					switch (columnSqltype) {
						case Types.OTHER:
							if (this.resultSetMetaData.getRight().get(columnIndex).startsWith("Tuple")) {
								throw DataXException
										.asDataXException(ClickhouseWriterErrorCode.TUPLE_NOT_SUPPORTED_ERROR, ClickhouseWriterErrorCode.TUPLE_NOT_SUPPORTED_ERROR.getDescription());
							} else {
								ps.setString(columnIndex + 1, column.asString());
							}
							return true;

						case Types.ARRAY:
							Connection conn = ps.getConnection();
							List<Object> values = JSON.parseArray(column.asString(), Object.class);
							for (int i = 0; i < values.size(); i++) {
								values.set(i, this.toJavaArray(values.get(i)));
							}
							Array array = conn.createArrayOf("String", values.toArray());
							ps.setArray(columnIndex + 1, array);
							return true;

						default:
							break;
					}

					return false;
				}
			};

			this.commonRdbmsWriterSlave.init(this.writerSliceConfig);
		}

		@Override
		public void prepare() {
			this.commonRdbmsWriterSlave.prepare(this.writerSliceConfig);
		}

		@Override
		public void startWrite(RecordReceiver recordReceiver) {
			this.commonRdbmsWriterSlave.startWrite(recordReceiver, this.writerSliceConfig, super.getTaskPluginCollector());
		}

		@Override
		public void post() {
			this.commonRdbmsWriterSlave.post(this.writerSliceConfig);
		}

		@Override
		public void destroy() {
			this.commonRdbmsWriterSlave.destroy(this.writerSliceConfig);
		}
	}

}<|MERGE_RESOLUTION|>--- conflicted
+++ resolved
@@ -22,10 +22,6 @@
 import java.util.List;
 import java.util.regex.Pattern;
 
-<<<<<<< HEAD
-
-=======
->>>>>>> 240eedbd
 public class ClickhouseWriter extends Writer {
 	private static final DataBaseType DATABASE_TYPE = DataBaseType.ClickHouse;
 
@@ -276,13 +272,8 @@
 				}
 
 				boolean fillPreparedStatementColumnType4CustomType(PreparedStatement ps,
-<<<<<<< HEAD
-				                                                   int columnIndex, int columnSqltype,
-				                                                   Column column) throws SQLException {
-=======
 																   int columnIndex, int columnSqltype,
 																   Column column) throws SQLException {
->>>>>>> 240eedbd
 					switch (columnSqltype) {
 						case Types.OTHER:
 							if (this.resultSetMetaData.getRight().get(columnIndex).startsWith("Tuple")) {
