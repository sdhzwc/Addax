--- conflicted
+++ resolved
@@ -92,12 +92,7 @@
         <module>tsdbwriter</module>
         <module>adbpgwriter</module>
         <module>gdbwriter</module>
-<<<<<<< HEAD
-
-=======
         <module>cassandrawriter</module>
-        
->>>>>>> b315b9aa
         <!-- common support module -->
         <module>plugin-rdbms-util</module>
         <module>plugin-unstructured-storage-util</module>
